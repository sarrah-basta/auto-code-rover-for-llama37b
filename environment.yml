--- conflicted
+++ resolved
@@ -26,11 +26,8 @@
   - xz=5.4.5
   - zlib=1.2.13
   - unidiff
-<<<<<<< HEAD
   - loguru
-=======
   - requests
->>>>>>> 18b7b05c
   - pip:
       - annotated-types==0.6.0
       - anyio==4.2.0
